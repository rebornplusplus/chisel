--- conflicted
+++ resolved
@@ -407,11 +407,8 @@
 	Suites     []string `yaml:"suites"`
 	Components []string `yaml:"components"`
 	Priority   int      `yaml:"priority"`
-<<<<<<< HEAD
 	Pro        string   `yaml:"pro"`
-=======
 	Default    bool     `yaml:"default"`
->>>>>>> 40d08675
 	PubKeys    []string `yaml:"public-keys"`
 }
 
@@ -565,20 +562,18 @@
 		if len(details.Components) == 0 {
 			return nil, fmt.Errorf("%s: archive %q missing components field", fileName, archiveName)
 		}
-<<<<<<< HEAD
 		switch details.Pro {
 		case "", ProApps, ProFIPS, ProFIPSUpdates, ProInfra:
 		default:
 			logf("Ignoring archive %q (invalid pro value: %q)...", archiveName, details.Pro)
 			continue
-=======
+		}
 		if details.Default && defaultArchive != "" {
 			return nil, fmt.Errorf("%s: more than one default archive: %s, %s", fileName, defaultArchive, archiveName)
 		}
 		if details.Default {
 			defaultArchive = archiveName
 			hasDefault = true
->>>>>>> 40d08675
 		}
 		if len(details.PubKeys) == 0 {
 			return nil, fmt.Errorf("%s: archive %q missing public-keys field", fileName, archiveName)
