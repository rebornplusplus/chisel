--- conflicted
+++ resolved
@@ -3,15 +3,10 @@
 import (
 	"fmt"
 	"io"
-<<<<<<< HEAD
-	"path/filepath"
-	"slices"
-=======
 	"io/fs"
 	"path/filepath"
 	"slices"
 	"sort"
->>>>>>> 33bed220
 	"strings"
 
 	"github.com/canonical/chisel/internal/archive"
@@ -20,10 +15,7 @@
 )
 
 const Schema = "1.0"
-<<<<<<< HEAD
-=======
 const DefaultFilename = "manifest.wall"
->>>>>>> 33bed220
 
 type Package struct {
 	Kind    string `json:"kind"`
@@ -172,25 +164,15 @@
 	return nil
 }
 
-<<<<<<< HEAD
-// LocateManifestSlices finds the paths marked with "generate:manifest" and
-// returns a map from the manifest path to all the slices that declare it.
-func LocateManifestSlices(slices []*setup.Slice, manifestFileName string) map[string][]*setup.Slice {
-=======
 // FindPaths finds the paths marked with "generate:manifest" and
 // returns a map from the manifest path to all the slices that declare it.
 func FindPaths(slices []*setup.Slice) map[string][]*setup.Slice {
->>>>>>> 33bed220
 	manifestSlices := make(map[string][]*setup.Slice)
 	for _, slice := range slices {
 		for path, info := range slice.Contents {
 			if info.Generate == setup.GenerateManifest {
 				dir := strings.TrimSuffix(path, "**")
-<<<<<<< HEAD
-				path = filepath.Join(dir, manifestFileName)
-=======
 				path = filepath.Join(dir, DefaultFilename)
->>>>>>> 33bed220
 				manifestSlices[path] = append(manifestSlices[path], slice)
 			}
 		}
@@ -198,8 +180,6 @@
 	return manifestSlices
 }
 
-<<<<<<< HEAD
-=======
 type WriteOptions struct {
 	PackageInfo []*archive.PackageInfo
 	Selection   []*setup.Slice
@@ -230,7 +210,6 @@
 	return err
 }
 
->>>>>>> 33bed220
 type prefixable interface {
 	Path | Content | Package | Slice
 }
