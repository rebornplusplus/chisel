--- conflicted
+++ resolved
@@ -18,19 +18,11 @@
 	"github.com/canonical/chisel/internal/archive"
 	"github.com/canonical/chisel/internal/deb"
 	"github.com/canonical/chisel/internal/fsutil"
-<<<<<<< HEAD
-	"github.com/canonical/chisel/internal/jsonwall"
-=======
->>>>>>> 33bed220
 	"github.com/canonical/chisel/internal/manifest"
 	"github.com/canonical/chisel/internal/scripts"
 	"github.com/canonical/chisel/internal/setup"
 )
 
-<<<<<<< HEAD
-const manifestFileName = "manifest.wall"
-=======
->>>>>>> 33bed220
 const manifestMode fs.FileMode = 0644
 
 type RunOptions struct {
@@ -104,18 +96,6 @@
 	for _, slice := range options.Selection.Slices {
 		extractPackage := extract[slice.Package]
 		if extractPackage == nil {
-<<<<<<< HEAD
-=======
-			archiveName := options.Selection.Release.Packages[slice.Package].Archive
-			archive := options.Archives[archiveName]
-			if archive == nil {
-				return fmt.Errorf("archive %q not defined", archiveName)
-			}
-			if !archive.Exists(slice.Package) {
-				return fmt.Errorf("slice package %q missing from archive", slice.Package)
-			}
-			archives[slice.Package] = archive
->>>>>>> 33bed220
 			extractPackage = make(map[string][]deb.ExtractInfo)
 			extract[slice.Package] = extractPackage
 		}
@@ -184,11 +164,7 @@
 	// listed as until: mutate in all the slices that reference them.
 	knownPaths := map[string]pathData{}
 	addKnownPath(knownPaths, "/", pathData{})
-<<<<<<< HEAD
-	report, err := NewReport(targetDir)
-=======
 	report, err := manifest.NewReport(targetDir)
->>>>>>> 33bed220
 	if err != nil {
 		return fmt.Errorf("internal error: cannot create report: %w", err)
 	}
@@ -348,14 +324,6 @@
 		return err
 	}
 
-<<<<<<< HEAD
-	err = generateManifests(&generateManifestsOptions{
-		packageInfo: pkgInfos,
-		selection:   options.Selection.Slices,
-		report:      report,
-		targetDir:   targetDir,
-	})
-=======
 	return generateManifests(targetDir, options.Selection, report, pkgInfos)
 }
 
@@ -399,7 +367,6 @@
 		Report:      report,
 	}
 	err = manifest.Write(writeOptions, w)
->>>>>>> 33bed220
 	return err
 }
 
@@ -545,161 +512,4 @@
 		pkgArchives[pkg.Name] = chosen
 	}
 	return pkgArchives, nil
-}
-
-type generateManifestsOptions struct {
-	packageInfo []*archive.PackageInfo
-	selection   []*setup.Slice
-	report      *Report
-	targetDir   string
-}
-
-func generateManifests(options *generateManifestsOptions) error {
-	manifestSlices := manifest.LocateManifestSlices(options.selection, manifestFileName)
-	if len(manifestSlices) == 0 {
-		// Nothing to do.
-		return nil
-	}
-	dbw := jsonwall.NewDBWriter(&jsonwall.DBWriterOptions{
-		Schema: manifest.Schema,
-	})
-
-	err := manifestAddPackages(dbw, options.packageInfo)
-	if err != nil {
-		return err
-	}
-
-	err = manifestAddSlices(dbw, options.selection)
-	if err != nil {
-		return err
-	}
-
-	err = manifestAddReport(dbw, options.report.Entries)
-	if err != nil {
-		return err
-	}
-
-	err = manifestAddManifestPaths(dbw, manifestSlices)
-	if err != nil {
-		return err
-	}
-
-	files := []io.Writer{}
-	for relPath := range manifestSlices {
-		logf("Generating manifest at %s...", relPath)
-		absPath := filepath.Join(options.targetDir, relPath)
-		if err := os.MkdirAll(filepath.Dir(absPath), 0755); err != nil {
-			return err
-		}
-		file, err := os.OpenFile(absPath, os.O_CREATE|os.O_TRUNC|os.O_WRONLY, manifestMode)
-		if err != nil {
-			return err
-		}
-		files = append(files, file)
-		defer file.Close()
-	}
-	w, err := zstd.NewWriter(io.MultiWriter(files...))
-	if err != nil {
-		return err
-	}
-	defer w.Close()
-	_, err = dbw.WriteTo(w)
-	return err
-}
-
-func manifestAddPackages(dbw *jsonwall.DBWriter, infos []*archive.PackageInfo) error {
-	for _, info := range infos {
-		err := dbw.Add(&manifest.Package{
-			Kind:    "package",
-			Name:    info.Name,
-			Version: info.Version,
-			Digest:  info.SHA256,
-			Arch:    info.Arch,
-		})
-		if err != nil {
-			return err
-		}
-	}
-	return nil
-}
-
-func manifestAddSlices(dbw *jsonwall.DBWriter, slices []*setup.Slice) error {
-	for _, slice := range slices {
-		err := dbw.Add(&manifest.Slice{
-			Kind: "slice",
-			Name: slice.String(),
-		})
-		if err != nil {
-			return err
-		}
-	}
-	return nil
-}
-
-func manifestAddReport(dbw *jsonwall.DBWriter, entries map[string]ReportEntry) error {
-	for _, entry := range entries {
-		sliceNames := []string{}
-		for slice := range entry.Slices {
-			err := dbw.Add(&manifest.Content{
-				Kind:  "content",
-				Slice: slice.String(),
-				Path:  entry.Path,
-			})
-			if err != nil {
-				return err
-			}
-			sliceNames = append(sliceNames, slice.String())
-		}
-		sort.Strings(sliceNames)
-		err := dbw.Add(&manifest.Path{
-			Kind:      "path",
-			Path:      entry.Path,
-			Mode:      fmt.Sprintf("0%o", unixPerm(entry.Mode)),
-			Slices:    sliceNames,
-			Hash:      entry.Hash,
-			FinalHash: entry.FinalHash,
-			Size:      uint64(entry.Size),
-			Link:      entry.Link,
-		})
-		if err != nil {
-			return err
-		}
-	}
-	return nil
-}
-
-func manifestAddManifestPaths(dbw *jsonwall.DBWriter, manifestSlices map[string][]*setup.Slice) error {
-	for path, slices := range manifestSlices {
-		sliceNames := []string{}
-		for _, slice := range slices {
-			err := dbw.Add(&manifest.Content{
-				Kind:  "content",
-				Slice: slice.String(),
-				Path:  path,
-			})
-			if err != nil {
-				return err
-			}
-			sliceNames = append(sliceNames, slice.String())
-		}
-		sort.Strings(sliceNames)
-		err := dbw.Add(&manifest.Path{
-			Kind:   "path",
-			Path:   path,
-			Mode:   fmt.Sprintf("0%o", unixPerm(manifestMode)),
-			Slices: sliceNames,
-		})
-		if err != nil {
-			return err
-		}
-	}
-	return nil
-}
-
-func unixPerm(mode fs.FileMode) (perm uint32) {
-	perm = uint32(mode.Perm())
-	if mode&fs.ModeSticky != 0 {
-		perm |= 01000
-	}
-	return perm
 }