package slicer_test

import (
	"archive/tar"
	"bytes"
	"fmt"
	"io"
	"io/fs"
	"os"
	"path/filepath"
	"sort"
	"strings"

	. "gopkg.in/check.v1"

	"github.com/canonical/chisel/internal/archive"
	"github.com/canonical/chisel/internal/setup"
	"github.com/canonical/chisel/internal/slicer"
	"github.com/canonical/chisel/internal/testutil"
)

var (
	testKey = testutil.PGPKeys["key1"]
)

type slicerTest struct {
	summary    string
	arch       string
	release    map[string]string
	archives   map[string]*testArchive
	slices     []setup.SliceKey
	hackopt    func(c *C, opts *slicer.RunOptions)
	filesystem map[string]string
	report     map[string]string
	error      string
}

var packageEntries = map[string][]testutil.TarEntry{
	"copyright-symlink-libssl3": {
		{Header: tar.Header{Name: "./"}},
		{Header: tar.Header{Name: "./usr/"}},
		{Header: tar.Header{Name: "./usr/lib/"}},
		{Header: tar.Header{Name: "./usr/lib/x86_64-linux-gnu/"}},
		{Header: tar.Header{Name: "./usr/lib/x86_64-linux-gnu/libssl.so.3", Mode: 00755}},
		{Header: tar.Header{Name: "./usr/share/"}},
		{Header: tar.Header{Name: "./usr/share/doc/"}},
		{Header: tar.Header{Name: "./usr/share/doc/copyright-symlink-libssl3/"}},
		{Header: tar.Header{Name: "./usr/share/doc/copyright-symlink-libssl3/copyright"}},
	},
	"copyright-symlink-openssl": {
		{Header: tar.Header{Name: "./"}},
		{Header: tar.Header{Name: "./etc/"}},
		{Header: tar.Header{Name: "./etc/ssl/"}},
		{Header: tar.Header{Name: "./etc/ssl/openssl.cnf"}},
		{Header: tar.Header{Name: "./usr/"}},
		{Header: tar.Header{Name: "./usr/bin/"}},
		{Header: tar.Header{Name: "./usr/bin/openssl", Mode: 00755}},
		{Header: tar.Header{Name: "./usr/share/"}},
		{Header: tar.Header{Name: "./usr/share/doc/"}},
		{Header: tar.Header{Name: "./usr/share/doc/copyright-symlink-openssl/"}},
		{Header: tar.Header{Name: "./usr/share/doc/copyright-symlink-openssl/copyright", Linkname: "../libssl3/copyright"}},
	},
}

var testPackageCopyrightEntries = []testutil.TarEntry{
	// Hardcoded copyright paths.
	testutil.Dir(0755, "./usr/"),
	testutil.Dir(0755, "./usr/share/"),
	testutil.Dir(0755, "./usr/share/doc/"),
	testutil.Dir(0755, "./usr/share/doc/test-package/"),
	testutil.Reg(0644, "./usr/share/doc/test-package/copyright", "copyright"),
}

var slicerTests = []slicerTest{{
	summary: "Basic slicing",
	slices:  []setup.SliceKey{{"test-package", "myslice"}},
	release: map[string]string{
		"slices/mydir/test-package.yaml": `
			package: test-package
			slices:
				myslice:
					contents:
						/dir/file:
						/dir/file-copy:  {copy: /dir/file}
						/other-dir/file: {symlink: ../dir/file}
						/dir/text-file:  {text: data1}
						/dir/foo/bar/:   {make: true, mode: 01777}
		`,
	},
	filesystem: map[string]string{
		"/dir/":           "dir 0755",
		"/dir/file":       "file 0644 cc55e2ec",
		"/dir/file-copy":  "file 0644 cc55e2ec",
		"/dir/foo/":       "dir 0755",
		"/dir/foo/bar/":   "dir 01777",
		"/dir/text-file":  "file 0644 5b41362b",
		"/other-dir/":     "dir 0755",
		"/other-dir/file": "symlink ../dir/file",
	},
	report: map[string]string{
		"/dir/file":       "file 0644 cc55e2ec {test-package_myslice}",
		"/dir/file-copy":  "file 0644 cc55e2ec {test-package_myslice}",
		"/dir/foo/bar/":   "dir 01777 {test-package_myslice}",
		"/dir/text-file":  "file 0644 5b41362b {test-package_myslice}",
		"/other-dir/file": "symlink ../dir/file {test-package_myslice}",
	},
}, {
	summary: "Glob extraction",
	slices:  []setup.SliceKey{{"test-package", "myslice"}},
	release: map[string]string{
		"slices/mydir/test-package.yaml": `
			package: test-package
			slices:
				myslice:
					contents:
						/**/other-f*e:
		`,
	},
	filesystem: map[string]string{
		"/dir/":                  "dir 0755",
		"/dir/nested/":           "dir 0755",
		"/dir/nested/other-file": "file 0644 6b86b273",
		"/dir/other-file":        "file 0644 63d5dd49",
	},
	report: map[string]string{
		"/dir/nested/other-file": "file 0644 6b86b273 {test-package_myslice}",
		"/dir/other-file":        "file 0644 63d5dd49 {test-package_myslice}",
	},
}, {
	summary: "Create new file under extracted directory and preserve parent directory permissions",
	slices:  []setup.SliceKey{{"test-package", "myslice"}},
	release: map[string]string{
		"slices/mydir/test-package.yaml": `
			package: test-package
			slices:
				myslice:
					contents:
						# Note the missing /parent/ here.
						/parent/new: {text: data1}
		`,
	},
	filesystem: map[string]string{
		"/parent/":    "dir 01777", // This is the magic.
		"/parent/new": "file 0644 5b41362b",
	},
	report: map[string]string{
		"/parent/new": "file 0644 5b41362b {test-package_myslice}",
	},
}, {
	summary: "Create new nested file under extracted directory and preserve parent directory permissions",
	slices:  []setup.SliceKey{{"test-package", "myslice"}},
	release: map[string]string{
		"slices/mydir/test-package.yaml": `
			package: test-package
			slices:
				myslice:
					contents:
						# Note the missing /parent/ and /parent/permissions/ here.
						/parent/permissions/new: {text: data1}
		`,
	},
	filesystem: map[string]string{
		"/parent/":                "dir 01777", // This is the magic.
		"/parent/permissions/":    "dir 0764",  // This is the magic.
		"/parent/permissions/new": "file 0644 5b41362b",
	},
	report: map[string]string{
		"/parent/permissions/new": "file 0644 5b41362b {test-package_myslice}",
	},
}, {
	summary: "Create new directory under extracted directory and preserve parent directory permissions",
	slices:  []setup.SliceKey{{"test-package", "myslice"}},
	release: map[string]string{
		"slices/mydir/test-package.yaml": `
			package: test-package
			slices:
				myslice:
					contents:
						# Note the missing /parent/ here.
						/parent/new/: {make: true}
		`,
	},
	filesystem: map[string]string{
		"/parent/":     "dir 01777", // This is the magic.
		"/parent/new/": "dir 0755",
	},
	report: map[string]string{
		"/parent/new/": "dir 0755 {test-package_myslice}",
	},
}, {
	summary: "Create new file using glob and preserve parent directory permissions",
	slices:  []setup.SliceKey{{"test-package", "myslice"}},
	archives: map[string]*testArchive{
		"ubuntu": {
			pkgs: map[string][]byte{
				"test-package": testutil.PackageData["test-package"],
			},
		},
	},
	release: map[string]string{
		"slices/mydir/test-package.yaml": `
			package: test-package
			slices:
				myslice:
					contents:
						# Note the missing /parent/ and /parent/permissions/ here.
						/parent/**:
		`,
	},
	filesystem: map[string]string{
		"/parent/":                 "dir 01777", // This is the magic.
		"/parent/permissions/":     "dir 0764",  // This is the magic.
		"/parent/permissions/file": "file 0755 722c14b3",
	},
	report: map[string]string{
		"/parent/":                 "dir 01777 {test-package_myslice}",
		"/parent/permissions/":     "dir 0764 {test-package_myslice}",
		"/parent/permissions/file": "file 0755 722c14b3 {test-package_myslice}",
	},
}, {
	summary: "Conditional architecture",
	arch:    "amd64",
	slices:  []setup.SliceKey{{"test-package", "myslice"}},
	release: map[string]string{
		"slices/mydir/test-package.yaml": `
			package: test-package
			slices:
				myslice:
					contents:
						/dir/text-file-1: {text: data1, arch: amd64}
						/dir/text-file-2: {text: data1, arch: i386}
						/dir/text-file-3: {text: data1, arch: [i386, amd64]}
						/dir/nested/copy-1: {copy: /dir/nested/file, arch: amd64}
						/dir/nested/copy-2: {copy: /dir/nested/file, arch: i386}
						/dir/nested/copy-3: {copy: /dir/nested/file, arch: [i386, amd64]}
		`,
	},
	filesystem: map[string]string{
		"/dir/":              "dir 0755",
		"/dir/text-file-1":   "file 0644 5b41362b",
		"/dir/text-file-3":   "file 0644 5b41362b",
		"/dir/nested/":       "dir 0755",
		"/dir/nested/copy-1": "file 0644 84237a05",
		"/dir/nested/copy-3": "file 0644 84237a05",
	},
	report: map[string]string{
		"/dir/nested/copy-1": "file 0644 84237a05 {test-package_myslice}",
		"/dir/nested/copy-3": "file 0644 84237a05 {test-package_myslice}",
		"/dir/text-file-1":   "file 0644 5b41362b {test-package_myslice}",
		"/dir/text-file-3":   "file 0644 5b41362b {test-package_myslice}",
	},
}, {
	summary: "Copyright is installed",
	slices:  []setup.SliceKey{{"test-package", "myslice"}},
	archives: map[string]*testArchive{
		"ubuntu": {
			pkgs: map[string][]byte{
				// Add the copyright entries to the package.
				"test-package": testutil.MustMakeDeb(append(testutil.TestPackageEntries, testPackageCopyrightEntries...)),
			},
		},
	},
	release: map[string]string{
		"slices/mydir/test-package.yaml": `
			package: test-package
			slices:
				myslice:
					contents:
						/dir/file:
		`,
	},
	filesystem: map[string]string{
		"/dir/":     "dir 0755",
		"/dir/file": "file 0644 cc55e2ec",
		// Hardcoded copyright entries.
		"/usr/":                                 "dir 0755",
		"/usr/share/":                           "dir 0755",
		"/usr/share/doc/":                       "dir 0755",
		"/usr/share/doc/test-package/":          "dir 0755",
		"/usr/share/doc/test-package/copyright": "file 0644 c2fca2aa",
	},
	report: map[string]string{
		"/dir/file": "file 0644 cc55e2ec {test-package_myslice}",
	},
}, {
	summary: "Install two packages",
	slices: []setup.SliceKey{
		{"test-package", "myslice"},
		{"other-package", "myslice"}},
	archives: map[string]*testArchive{
		"ubuntu": {
			pkgs: map[string][]byte{
				"test-package":  testutil.PackageData["test-package"],
				"other-package": testutil.PackageData["other-package"],
			},
		},
	},
	release: map[string]string{
		"slices/mydir/test-package.yaml": `
			package: test-package
			slices:
				myslice:
					contents:
						/dir/file:
						/foo/: {make: true}
		`,
		"slices/mydir/other-package.yaml": `
			package: other-package
			slices:
				myslice:
					contents:
						/file:
						/bar/: {make: true}
		`,
	},
	filesystem: map[string]string{
		"/bar/":     "dir 0755",
		"/dir/":     "dir 0755",
		"/dir/file": "file 0644 cc55e2ec",
		"/file":     "file 0644 fc02ca0e",
		"/foo/":     "dir 0755",
	},
	report: map[string]string{
		"/foo/":     "dir 0755 {test-package_myslice}",
		"/dir/file": "file 0644 cc55e2ec {test-package_myslice}",
		"/bar/":     "dir 0755 {other-package_myslice}",
		"/file":     "file 0644 fc02ca0e {other-package_myslice}",
	},
}, {
	summary: "Install two packages, explicit path has preference over implicit parent",
	slices: []setup.SliceKey{
		{"implicit-parent", "myslice"},
		{"explicit-dir", "myslice"}},
<<<<<<< HEAD
	archives: map[string]*testArchive{
		"ubuntu": {
			pkgs: map[string][]byte{
				"implicit-parent": testutil.MustMakeDeb([]testutil.TarEntry{
					testutil.Dir(0755, "./dir/"),
					testutil.Reg(0644, "./dir/file", "random"),
				}),
				"explicit-dir": testutil.MustMakeDeb([]testutil.TarEntry{
					testutil.Dir(01777, "./dir/"),
				}),
			},
		},
=======
	pkgs: map[string][]byte{
		"implicit-parent": testutil.MustMakeDeb([]testutil.TarEntry{
			testutil.Dir(0755, "./dir/"),
			testutil.Reg(0644, "./dir/file", "random"),
		}),
		"explicit-dir": testutil.MustMakeDeb([]testutil.TarEntry{
			testutil.Dir(01777, "./dir/"),
		}),
>>>>>>> 73e7a7cb
	},
	release: map[string]string{
		"slices/mydir/implicit-parent.yaml": `
			package: implicit-parent
			slices:
				myslice:
					contents:
						/dir/file:
		`,
		"slices/mydir/explicit-dir.yaml": `
			package: explicit-dir
			slices:
				myslice:
					contents:
						/dir/:
		`,
	},
	filesystem: map[string]string{
		"/dir/":     "dir 01777",
		"/dir/file": "file 0644 a441b15f",
	},
	report: map[string]string{
		"/dir/":     "dir 01777 {explicit-dir_myslice}",
		"/dir/file": "file 0644 a441b15f {implicit-parent_myslice}",
	},
}, {
	summary: "Valid same file in two slices in different packages",
	slices: []setup.SliceKey{
		{"test-package", "myslice"},
		{"other-package", "myslice"}},
	archives: map[string]*testArchive{
		"ubuntu": {
			pkgs: map[string][]byte{
				"test-package":  testutil.PackageData["test-package"],
				"other-package": testutil.PackageData["other-package"],
			},
		},
	},
	release: map[string]string{
		"slices/mydir/test-package.yaml": `
			package: test-package
			slices:
				myslice:
					contents:
						/textFile: {text: SAME_TEXT}
		`,
		"slices/mydir/other-package.yaml": `
			package: other-package
			slices:
				myslice:
					contents:
						/textFile: {text: SAME_TEXT}
		`,
	},
	filesystem: map[string]string{
		"/textFile": "file 0644 c6c83d10",
	},
	report: map[string]string{
		// Note: This is the only case where two slices can declare the same
		// file without conflicts.
		// TODO which slice(s) should own the file.
		"/textFile": "file 0644 c6c83d10 {other-package_myslice}",
	},
}, {
	summary: "Script: write a file",
	slices:  []setup.SliceKey{{"test-package", "myslice"}},
	release: map[string]string{
		"slices/mydir/test-package.yaml": `
			package: test-package
			slices:
				myslice:
					contents:
						/dir/text-file: {text: data1, mutable: true}
					mutate: |
						content.write("/dir/text-file", "data2")
		`,
	},
	filesystem: map[string]string{
		"/dir/":          "dir 0755",
		"/dir/text-file": "file 0644 d98cf53e",
	},
	report: map[string]string{
		"/dir/text-file": "file 0644 5b41362b d98cf53e {test-package_myslice}",
	},
}, {
	summary: "Script: read a file",
	slices:  []setup.SliceKey{{"test-package", "myslice"}},
	release: map[string]string{
		"slices/mydir/test-package.yaml": `
			package: test-package
			slices:
				myslice:
					contents:
						/dir/text-file-1: {text: data1}
						/foo/text-file-2: {text: data2, mutable: true}
					mutate: |
						data = content.read("/dir/text-file-1")
						content.write("/foo/text-file-2", data)
		`,
	},
	filesystem: map[string]string{
		"/dir/":            "dir 0755",
		"/dir/text-file-1": "file 0644 5b41362b",
		"/foo/":            "dir 0755",
		"/foo/text-file-2": "file 0644 5b41362b",
	},
	report: map[string]string{
		"/dir/text-file-1": "file 0644 5b41362b {test-package_myslice}",
		"/foo/text-file-2": "file 0644 d98cf53e 5b41362b {test-package_myslice}",
	},
}, {
	summary: "Script: use 'until' to remove file after mutate",
	slices:  []setup.SliceKey{{"test-package", "myslice"}},
	release: map[string]string{
		"slices/mydir/test-package.yaml": `
			package: test-package
			slices:
				myslice:
					contents:
						/dir/text-file-1: {text: data1, until: mutate}
						/foo/text-file-2: {text: data2, mutable: true}
					mutate: |
						data = content.read("/dir/text-file-1")
						content.write("/foo/text-file-2", data)
		`,
	},
	filesystem: map[string]string{
		"/dir/":            "dir 0755",
		"/foo/":            "dir 0755",
		"/foo/text-file-2": "file 0644 5b41362b",
	},
	report: map[string]string{
		"/foo/text-file-2": "file 0644 d98cf53e 5b41362b {test-package_myslice}",
	},
}, {
	summary: "Script: use 'until' to remove wildcard after mutate",
	slices:  []setup.SliceKey{{"test-package", "myslice"}},
	release: map[string]string{
		"slices/mydir/test-package.yaml": `
			package: test-package
			slices:
				myslice:
					contents:
						/dir/nested**:  {until: mutate}
						/other-dir/text-file: {until: mutate, text: data1}
		`,
	},
	filesystem: map[string]string{
		"/dir/":       "dir 0755",
		"/other-dir/": "dir 0755",
	},
	report: map[string]string{},
}, {
	summary: "Script: 'until' does not remove non-empty directories",
	slices:  []setup.SliceKey{{"test-package", "myslice"}},
	release: map[string]string{
		"slices/mydir/test-package.yaml": `
			package: test-package
			slices:
				myslice:
					contents:
						/dir/nested/: {until: mutate}
						/dir/nested/file-copy: {copy: /dir/file}
		`,
	},
	filesystem: map[string]string{
		"/dir/":                 "dir 0755",
		"/dir/nested/":          "dir 0755",
		"/dir/nested/file-copy": "file 0644 cc55e2ec",
	},
	report: map[string]string{
		"/dir/nested/file-copy": "file 0644 cc55e2ec {test-package_myslice}",
	},
}, {
	summary: "Script: writing same contents to existing file does not set the final hash in report",
	slices:  []setup.SliceKey{{"test-package", "myslice"}},
	release: map[string]string{
		"slices/mydir/test-package.yaml": `
			package: test-package
			slices:
				myslice:
					contents:
						/dir/text-file: {text: data1, mutable: true}
					mutate: |
						content.write("/dir/text-file", "data1")
		`,
	},
	filesystem: map[string]string{
		"/dir/":          "dir 0755",
		"/dir/text-file": "file 0644 5b41362b",
	},
	report: map[string]string{
		"/dir/text-file": "file 0644 5b41362b {test-package_myslice}",
	},
}, {
	summary: "Script: cannot write non-mutable files",
	slices:  []setup.SliceKey{{"test-package", "myslice"}},
	release: map[string]string{
		"slices/mydir/test-package.yaml": `
			package: test-package
			slices:
				myslice:
					contents:
						/dir/text-file: {text: data1}
					mutate: |
						content.write("/dir/text-file", "data2")
		`,
	},
	error: `slice test-package_myslice: cannot write file which is not mutable: /dir/text-file`,
}, {
	summary: "Script: cannot write to unlisted file",
	slices:  []setup.SliceKey{{"test-package", "myslice"}},
	release: map[string]string{
		"slices/mydir/test-package.yaml": `
			package: test-package
			slices:
				myslice:
					contents:
					mutate: |
						content.write("/dir/text-file", "data")
		`,
	},
	error: `slice test-package_myslice: cannot write file which is not mutable: /dir/text-file`,
}, {
	summary: "Script: cannot write to directory",
	slices:  []setup.SliceKey{{"test-package", "myslice"}},
	release: map[string]string{
		"slices/mydir/test-package.yaml": `
			package: test-package
			slices:
				myslice:
					contents:
						/dir/: {make: true}
					mutate: |
						content.write("/dir/", "data")
		`,
	},
	error: `slice test-package_myslice: cannot write file which is not mutable: /dir/`,
}, {
	summary: "Script: cannot read unlisted content",
	slices:  []setup.SliceKey{{"test-package", "myslice2"}},
	release: map[string]string{
		"slices/mydir/test-package.yaml": `
			package: test-package
			slices:
				myslice1:
					contents:
						/dir/text-file: {text: data1}
				myslice2:
					mutate: |
						content.read("/dir/text-file")
		`,
	},
	error: `slice test-package_myslice2: cannot read file which is not selected: /dir/text-file`,
}, {
	summary: "Script: can read globbed content",
	slices:  []setup.SliceKey{{"test-package", "myslice1"}, {"test-package", "myslice2"}},
	release: map[string]string{
		"slices/mydir/test-package.yaml": `
			package: test-package
			slices:
				myslice1:
					contents:
						/dir/nested/fil*:
				myslice2:
					mutate: |
						content.read("/dir/nested/file")
		`,
	},
}, {
	summary: "Relative content root directory must not error",
	slices:  []setup.SliceKey{{"test-package", "myslice"}},
	release: map[string]string{
		"slices/mydir/test-package.yaml": `
			package: test-package
			slices:
				myslice:
					contents:
						/dir/text-file: {text: data1, mutable: true}
					mutate: |
						content.read("/dir/text-file")
						content.write("/dir/text-file", "data2")
		`,
	},
	hackopt: func(c *C, opts *slicer.RunOptions) {
		dir, err := os.Getwd()
		c.Assert(err, IsNil)
		opts.TargetDir, err = filepath.Rel(dir, opts.TargetDir)
		c.Assert(err, IsNil)
	},
}, {
	summary: "Can list parent directories of normal paths",
	slices:  []setup.SliceKey{{"test-package", "myslice"}},
	release: map[string]string{
		"slices/mydir/test-package.yaml": `
			package: test-package
			slices:
				myslice:
					contents:
						/a/b/c: {text: foo}
						/x/y/: {make: true}
					mutate: |
						content.list("/")
						content.list("/a")
						content.list("/a/b")
						content.list("/x")
						content.list("/x/y")
		`,
	},
}, {
	summary: "Cannot list unselected directory",
	slices:  []setup.SliceKey{{"test-package", "myslice"}},
	release: map[string]string{
		"slices/mydir/test-package.yaml": `
			package: test-package
			slices:
				myslice:
					contents:
						/a/b/c: {text: foo}
					mutate: |
						content.list("/a/d")
		`,
	},
	error: `slice test-package_myslice: cannot list directory which is not selected: /a/d/`,
}, {
	summary: "Cannot list file path as a directory",
	slices:  []setup.SliceKey{{"test-package", "myslice"}},
	release: map[string]string{
		"slices/mydir/test-package.yaml": `
			package: test-package
			slices:
				myslice:
					contents:
						/a/b/c: {text: foo}
					mutate: |
						content.list("/a/b/c")
		`,
	},
	error: `slice test-package_myslice: content is not a directory: /a/b/c`,
}, {
	summary: "Can list parent directories of globs",
	slices:  []setup.SliceKey{{"test-package", "myslice"}},
	release: map[string]string{
		"slices/mydir/test-package.yaml": `
			package: test-package
			slices:
				myslice:
					contents:
						/**/nested/f?le:
					mutate: |
						content.list("/dir/nested")
		`,
	},
}, {
	summary: "Cannot list directories not matched by glob",
	slices:  []setup.SliceKey{{"test-package", "myslice"}},
	release: map[string]string{
		"slices/mydir/test-package.yaml": `
			package: test-package
			slices:
				myslice:
					contents:
						/**/nested/f?le:
					mutate: |
						content.list("/other-dir")
		`,
	},
	error: `slice test-package_myslice: cannot list directory which is not selected: /other-dir/`,
}, {
	summary: "Duplicate copyright symlink is ignored",
	slices:  []setup.SliceKey{{"copyright-symlink-openssl", "bins"}},
	archives: map[string]*testArchive{
		"ubuntu": {
			pkgs: map[string][]byte{
				"copyright-symlink-openssl": testutil.MustMakeDeb(packageEntries["copyright-symlink-openssl"]),
				"copyright-symlink-libssl3": testutil.MustMakeDeb(packageEntries["copyright-symlink-libssl3"]),
			},
		},
	},
	release: map[string]string{
		"slices/mydir/copyright-symlink-libssl3.yaml": `
			package: copyright-symlink-libssl3
			slices:
				libs:
					contents:
						/usr/lib/x86_64-linux-gnu/libssl.so.3:
		`,
		"slices/mydir/copyright-symlink-openssl.yaml": `
			package: copyright-symlink-openssl
			slices:
				bins:
					essential:
						- copyright-symlink-libssl3_libs
						- copyright-symlink-openssl_config
					contents:
						/usr/bin/openssl:
				config:
					contents:
						/etc/ssl/openssl.cnf:
		`,
	},
}, {
	summary: "Can list unclean directory paths",
	slices:  []setup.SliceKey{{"test-package", "myslice"}},
	release: map[string]string{
		"slices/mydir/test-package.yaml": `
			package: test-package
			slices:
				myslice:
					contents:
						/a/b/c: {text: foo}
						/x/y/: {make: true}
					mutate: |
						content.list("/////")
						content.list("/a/")
						content.list("/a/b/../b/")
						content.list("/x///")
						content.list("/x/./././y")
		`,
	},
}, {
	summary: "Cannot read directories",
	slices:  []setup.SliceKey{{"test-package", "myslice"}},
	release: map[string]string{
		"slices/mydir/test-package.yaml": `
			package: test-package
			slices:
				myslice:
					contents:
						/x/y/: {make: true}
					mutate: |
						content.read("/x/y")
		`,
	},
	error: `slice test-package_myslice: content is not a file: /x/y`,
}, {
	summary: "Multiple archives with priority",
	slices:  []setup.SliceKey{{"test-package", "myslice"}, {"other-package", "myslice"}},
	archives: map[string]*testArchive{
		"foo": {
			pkgs: map[string][]byte{
				"test-package": testutil.MustMakeDeb([]testutil.TarEntry{
					testutil.Reg(0644, "./file", "from foo"),
				}),
			},
		},
		"bar": {
			pkgs: map[string][]byte{
				"test-package": testutil.MustMakeDeb([]testutil.TarEntry{
					testutil.Reg(0644, "./file", "from bar"),
				}),
				"other-package": testutil.MustMakeDeb([]testutil.TarEntry{
					testutil.Reg(0644, "./other-file", "from bar"),
				}),
			},
		},
	},
	release: map[string]string{
		"chisel.yaml": `
			format: chisel-v1
			archives:
				foo:
					version: 22.04
					components: [main, universe]
					priority: 20
					v1-public-keys: [test-key]
				bar:
					version: 22.04
					components: [main]
					default: true
					priority: 10
					v1-public-keys: [test-key]
			v1-public-keys:
				test-key:
					id: ` + testKey.ID + `
					armor: |` + "\n" + testutil.PrefixEachLine(testKey.PubKeyArmor, "\t\t\t\t\t\t") + `
		`,
		"slices/mydir/test-package.yaml": `
			package: test-package
			slices:
				myslice:
					contents:
						/file:
		`,
		"slices/mydir/other-package.yaml": `
			package: other-package
			slices:
				myslice:
					contents:
						/other-file:
		`,
	},
	filesystem: map[string]string{
		// The notion of "default" is obsolete and highest priority is selected
		"/file": "file 0644 7a3e00f5",
		// Fetched from archive "bar" as no other archive has the package.
		"/other-file": "file 0644 fa0c9cdb",
	},
	report: map[string]string{
		"/file":       "file 0644 7a3e00f5 {test-package_myslice}",
		"/other-file": "file 0644 fa0c9cdb {other-package_myslice}",
	},
}, {
	summary: "Pinned non-default archive",
	slices:  []setup.SliceKey{{"test-package", "myslice"}},
	archives: map[string]*testArchive{
		"foo": {
			pkgs: map[string][]byte{
				"test-package": testutil.MustMakeDeb([]testutil.TarEntry{
					testutil.Reg(0644, "./file", "from foo"),
				}),
			},
		},
		"bar": {
			pkgs: map[string][]byte{
				"test-package": testutil.MustMakeDeb([]testutil.TarEntry{
					testutil.Reg(0644, "./file", "from bar"),
				}),
			},
		},
	},
	release: map[string]string{
		"chisel.yaml": `
			format: chisel-v1
			archives:
				foo:
					version: 22.04
					components: [main, universe]
					default: true
					priority: 20
					v1-public-keys: [test-key]
				bar:
					version: 22.04
					components: [main]
					priority: 10
					v1-public-keys: [test-key]
			v1-public-keys:
				test-key:
					id: ` + testKey.ID + `
					armor: |` + "\n" + testutil.PrefixEachLine(testKey.PubKeyArmor, "\t\t\t\t\t\t") + `
		`,
		"slices/mydir/test-package.yaml": `
			package: test-package
			archive: bar
			slices:
				myslice:
					contents:
						/file:
		`,
	},
	filesystem: map[string]string{
		// test-package fetched from pinned archive "bar".
		"/file": "file 0644 fa0c9cdb",
	},
	report: map[string]string{
		"/file": "file 0644 fa0c9cdb {test-package_myslice}",
	},
}, {
	summary: "Pinned archive does not have the package",
	slices:  []setup.SliceKey{{"test-package", "myslice"}},
	archives: map[string]*testArchive{
		"foo": {
			pkgs: map[string][]byte{
				"test-package": testutil.MustMakeDeb([]testutil.TarEntry{
					testutil.Reg(0644, "./file", "from foo"),
				}),
			},
		},
		"bar": {
			pkgs: map[string][]byte{},
		},
	},
	release: map[string]string{
		"chisel.yaml": `
			format: chisel-v1
			archives:
				foo:
					version: 22.04
					components: [main, universe]
					default: true
					priority: 20
					v1-public-keys: [test-key]
				bar:
					version: 22.04
					components: [main]
					priority: 10
					v1-public-keys: [test-key]
			v1-public-keys:
				test-key:
					id: ` + testKey.ID + `
					armor: |` + "\n" + testutil.PrefixEachLine(testKey.PubKeyArmor, "\t\t\t\t\t\t") + `
		`,
		"slices/mydir/test-package.yaml": `
			package: test-package
			archive: bar
			slices:
				myslice:
					contents:
						/file:
		`,
	},
	// Although archive "foo" does have the package, since archive "bar" has
	// been pinned in the slice definition, no other archives will be checked.
	error: `cannot find package "test-package" in archive\(s\)`,
}, {
	summary: "No archives have the package",
	slices:  []setup.SliceKey{{"test-package", "myslice"}},
	archives: map[string]*testArchive{
		"foo": {
			pkgs: map[string][]byte{},
		},
		"bar": {
			pkgs: map[string][]byte{},
		},
	},
	release: map[string]string{
		"chisel.yaml": `
			format: chisel-v1
			archives:
				foo:
					version: 22.04
					components: [main, universe]
					default: true
					priority: 20
					v1-public-keys: [test-key]
				bar:
					version: 22.04
					components: [main]
					priority: 10
					v1-public-keys: [test-key]
			v1-public-keys:
				test-key:
					id: ` + testKey.ID + `
					armor: |` + "\n" + testutil.PrefixEachLine(testKey.PubKeyArmor, "\t\t\t\t\t\t") + `
		`,
		"slices/mydir/test-package.yaml": `
			package: test-package
			slices:
				myslice:
					contents:
						/file:
		`,
	},
	error: `cannot find package "test-package" in archive\(s\)`,
}, {
	summary: "Negative priority archives are ignored when not explicitly pinned in package",
	slices:  []setup.SliceKey{{"test-package", "myslice"}},
	archives: map[string]*testArchive{
		"foo": {
			pkgs: map[string][]byte{
				"test-package": testutil.MustMakeDeb([]testutil.TarEntry{
					testutil.Reg(0644, "./file", "from foo"),
				}),
			},
		},
	},
	release: map[string]string{
		"chisel.yaml": `
			format: chisel-v1
			archives:
				foo:
					version: 22.04
					components: [main, universe]
					default: true
					priority: -20
					v1-public-keys: [test-key]
			v1-public-keys:
				test-key:
					id: ` + testKey.ID + `
					armor: |` + "\n" + testutil.PrefixEachLine(testKey.PubKeyArmor, "\t\t\t\t\t\t") + `
		`,
		"slices/mydir/test-package.yaml": `
			package: test-package
			slices:
				myslice:
					contents:
						/file:
		`,
	},
	// Although test-package exists in archive "foo", the archive was ignored
	// due to having a negative priority.
	error: `cannot find package "test-package" in archive\(s\)`,
}, {
	summary: "Negative priority archive explicitly pinned in package",
	slices:  []setup.SliceKey{{"test-package", "myslice"}},
	archives: map[string]*testArchive{
		"foo": {
			pkgs: map[string][]byte{
				"test-package": testutil.MustMakeDeb([]testutil.TarEntry{
					testutil.Reg(0644, "./file", "from foo"),
				}),
			},
		},
	},
	release: map[string]string{
		"chisel.yaml": `
			format: chisel-v1
			archives:
				foo:
					version: 22.04
					components: [main, universe]
					default: true
					priority: -20
					v1-public-keys: [test-key]
			v1-public-keys:
				test-key:
					id: ` + testKey.ID + `
					armor: |` + "\n" + testutil.PrefixEachLine(testKey.PubKeyArmor, "\t\t\t\t\t\t") + `
		`,
		"slices/mydir/test-package.yaml": `
			package: test-package
			archive: foo
			slices:
				myslice:
					contents:
						/file:
		`,
	},
	filesystem: map[string]string{
		"/file": "file 0644 7a3e00f5",
	},
	report: map[string]string{
		"/file": "file 0644 7a3e00f5 {test-package_myslice}",
	},
}, {
	summary: "Multiple slices of same package",
	slices: []setup.SliceKey{
		{"test-package", "myslice1"},
		{"test-package", "myslice2"},
	},
	release: map[string]string{
		"slices/mydir/test-package.yaml": `
			package: test-package
			slices:
				myslice1:
					contents:
						/dir/file:
						/dir/file-copy:  {copy: /dir/file}
						/other-dir/file: {symlink: ../dir/file}
						/dir/foo/bar/:   {make: true, mode: 01777}
				myslice2:
					contents:
						/dir/other-file:
		`,
	},
	filesystem: map[string]string{
		"/dir/":           "dir 0755",
		"/dir/file":       "file 0644 cc55e2ec",
		"/dir/file-copy":  "file 0644 cc55e2ec",
		"/dir/foo/":       "dir 0755",
		"/dir/foo/bar/":   "dir 01777",
		"/dir/other-file": "file 0644 63d5dd49",
		"/other-dir/":     "dir 0755",
		"/other-dir/file": "symlink ../dir/file",
	},
	report: map[string]string{
		"/dir/file":       "file 0644 cc55e2ec {test-package_myslice1}",
		"/dir/file-copy":  "file 0644 cc55e2ec {test-package_myslice1}",
		"/dir/foo/bar/":   "dir 01777 {test-package_myslice1}",
		"/dir/other-file": "file 0644 63d5dd49 {test-package_myslice2}",
		"/other-dir/file": "symlink ../dir/file {test-package_myslice1}",
	},
}, {
	summary: "Same glob in several entries with until:mutate and reading from script",
	slices: []setup.SliceKey{
		{"test-package", "myslice1"},
		{"test-package", "myslice2"},
	},
	release: map[string]string{
		"slices/mydir/test-package.yaml": `
			package: test-package
			slices:
				myslice1:
					contents:
						/dir/**: {until: mutate}
					mutate: |
						content.read("/dir/file")
				myslice2:
					contents:
						/dir/**:
					mutate: |
						content.read("/dir/file")
		`,
	},
	filesystem: map[string]string{
		"/dir/nested/other-file":        "file 0644 6b86b273",
		"/dir/several/":                 "dir 0755",
		"/dir/several/levels/":          "dir 0755",
		"/dir/several/levels/deep/file": "file 0644 6bc26dff",
		"/dir/":                         "dir 0755",
		"/dir/file":                     "file 0644 cc55e2ec",
		"/dir/nested/":                  "dir 0755",
		"/dir/nested/file":              "file 0644 84237a05",
		"/dir/other-file":               "file 0644 63d5dd49",
		"/dir/several/levels/deep/":     "dir 0755",
	},
	report: map[string]string{
		"/dir/":                         "dir 0755 {test-package_myslice2}",
		"/dir/file":                     "file 0644 cc55e2ec {test-package_myslice2}",
		"/dir/nested/":                  "dir 0755 {test-package_myslice2}",
		"/dir/nested/file":              "file 0644 84237a05 {test-package_myslice2}",
		"/dir/nested/other-file":        "file 0644 6b86b273 {test-package_myslice2}",
		"/dir/other-file":               "file 0644 63d5dd49 {test-package_myslice2}",
		"/dir/several/":                 "dir 0755 {test-package_myslice2}",
		"/dir/several/levels/":          "dir 0755 {test-package_myslice2}",
		"/dir/several/levels/deep/":     "dir 0755 {test-package_myslice2}",
		"/dir/several/levels/deep/file": "file 0644 6bc26dff {test-package_myslice2}",
	},
}, {
	summary: "Overlapping globs, until:mutate and reading from script",
	slices: []setup.SliceKey{
		{"test-package", "myslice2"},
		{"test-package", "myslice1"},
	},
	release: map[string]string{
		"slices/mydir/test-package.yaml": `
			package: test-package
			slices:
				myslice1:
					contents:
						/dir/**:
					mutate: |
						content.read("/dir/file")
				myslice2:
					contents:
						/dir/nested/**: {until: mutate}
					mutate: |
						content.read("/dir/file")
		`,
	},
	filesystem: map[string]string{
		"/dir/":                         "dir 0755",
		"/dir/file":                     "file 0644 cc55e2ec",
		"/dir/nested/":                  "dir 0755",
		"/dir/nested/file":              "file 0644 84237a05",
		"/dir/nested/other-file":        "file 0644 6b86b273",
		"/dir/other-file":               "file 0644 63d5dd49",
		"/dir/several/":                 "dir 0755",
		"/dir/several/levels/":          "dir 0755",
		"/dir/several/levels/deep/":     "dir 0755",
		"/dir/several/levels/deep/file": "file 0644 6bc26dff",
	},
	report: map[string]string{
		"/dir/":                         "dir 0755 {test-package_myslice1}",
		"/dir/file":                     "file 0644 cc55e2ec {test-package_myslice1}",
		"/dir/nested/":                  "dir 0755 {test-package_myslice1}",
		"/dir/nested/file":              "file 0644 84237a05 {test-package_myslice1}",
		"/dir/nested/other-file":        "file 0644 6b86b273 {test-package_myslice1}",
		"/dir/other-file":               "file 0644 63d5dd49 {test-package_myslice1}",
		"/dir/several/":                 "dir 0755 {test-package_myslice1}",
		"/dir/several/levels/":          "dir 0755 {test-package_myslice1}",
		"/dir/several/levels/deep/":     "dir 0755 {test-package_myslice1}",
		"/dir/several/levels/deep/file": "file 0644 6bc26dff {test-package_myslice1}",
	},
}, {
	summary: "Overlapping glob and single entry, until:mutate on entry and reading from script",
	slices: []setup.SliceKey{
		{"test-package", "myslice1"},
		{"test-package", "myslice2"},
	},
	release: map[string]string{
		"slices/mydir/test-package.yaml": `
			package: test-package
			slices:
				myslice1:
					contents:
						/dir/**:
					mutate: |
						content.read("/dir/file")
				myslice2:
					contents:
						/dir/file: {until: mutate}
					mutate: |
						content.read("/dir/file")
		`,
	},
	filesystem: map[string]string{
		"/dir/":                         "dir 0755",
		"/dir/file":                     "file 0644 cc55e2ec",
		"/dir/nested/":                  "dir 0755",
		"/dir/nested/file":              "file 0644 84237a05",
		"/dir/nested/other-file":        "file 0644 6b86b273",
		"/dir/other-file":               "file 0644 63d5dd49",
		"/dir/several/":                 "dir 0755",
		"/dir/several/levels/":          "dir 0755",
		"/dir/several/levels/deep/":     "dir 0755",
		"/dir/several/levels/deep/file": "file 0644 6bc26dff",
	},
	report: map[string]string{
		"/dir/":                         "dir 0755 {test-package_myslice1}",
		"/dir/file":                     "file 0644 cc55e2ec {test-package_myslice1}",
		"/dir/nested/":                  "dir 0755 {test-package_myslice1}",
		"/dir/nested/file":              "file 0644 84237a05 {test-package_myslice1}",
		"/dir/nested/other-file":        "file 0644 6b86b273 {test-package_myslice1}",
		"/dir/other-file":               "file 0644 63d5dd49 {test-package_myslice1}",
		"/dir/several/":                 "dir 0755 {test-package_myslice1}",
		"/dir/several/levels/":          "dir 0755 {test-package_myslice1}",
		"/dir/several/levels/deep/":     "dir 0755 {test-package_myslice1}",
		"/dir/several/levels/deep/file": "file 0644 6bc26dff {test-package_myslice1}",
	},
}, {
	summary: "Overlapping glob and single entry, until:mutate on glob and reading from script",
	slices: []setup.SliceKey{
		{"test-package", "myslice1"},
		{"test-package", "myslice2"},
	},
	release: map[string]string{
		"slices/mydir/test-package.yaml": `
			package: test-package
			slices:
				myslice1:
					contents:
						/dir/**: {until: mutate}
					mutate: |
						content.read("/dir/file")
				myslice2:
					contents:
						/dir/file:
					mutate: |
						content.read("/dir/file")
		`,
	},
	filesystem: map[string]string{
		"/dir/":     "dir 0755",
		"/dir/file": "file 0644 cc55e2ec",
	},
	report: map[string]string{
		"/dir/file": "file 0644 cc55e2ec {test-package_myslice2}",
	},
}, {
	summary: "Overlapping glob and single entry, until:mutate on both and reading from script",
	slices: []setup.SliceKey{
		{"test-package", "myslice1"},
		{"test-package", "myslice2"},
	},
	release: map[string]string{
		"slices/mydir/test-package.yaml": `
			package: test-package
			slices:
				myslice1:
					contents:
						/dir/**: {until: mutate}
					mutate: |
						content.read("/dir/file")
				myslice2:
					contents:
						/dir/file: {until: mutate}
					mutate: |
						content.read("/dir/file")
		`,
	},
	filesystem: map[string]string{},
	report:     map[string]string{},
}, {
	summary: "Relative paths are properly trimmed during extraction",
	slices:  []setup.SliceKey{{"test-package", "myslice"}},
	archives: map[string]*testArchive{
		"ubuntu": {
			pkgs: map[string][]byte{
				"test-package": testutil.MustMakeDeb([]testutil.TarEntry{
					// This particular path starting with "/foo" is chosen to test for
					// a particular bug; which appeared due to the usage of
					// strings.TrimLeft() instead strings.TrimPrefix() to determine a
					// relative path. Since TrimLeft takes in a cutset instead of a
					// prefix, the desired relative path was not produced.
					// See https://github.com/canonical/chisel/pull/145.
					testutil.Dir(0755, "./foo-bar/"),
				}),
			},
		},
	},
	hackopt: func(c *C, opts *slicer.RunOptions) {
		opts.TargetDir = filepath.Join(filepath.Clean(opts.TargetDir), "foo")
		err := os.Mkdir(opts.TargetDir, 0755)
		c.Assert(err, IsNil)
	},
	release: map[string]string{
		"slices/mydir/test-package.yaml": `
			package: test-package
			slices:
				myslice:
					contents:
						/foo-bar/:
					mutate: |
						content.list("/foo-bar/")
		`,
	},
}, {
	summary: "Pro archives",
	slices:  []setup.SliceKey{{"test-package", "myslice"}},
	archives: map[string]*testArchive{
		"ubuntu":       {},
		"fips":         {},
		"fips-updates": {},
		"apps":         {},
		"infra":        {},
	},
	release: map[string]string{
		"chisel.yaml": `
			format: chisel-v1
			archives:
				ubuntu:
					version: 20.04
					components: [main]
					suites: [focal]
					priority: 10
					v1-public-keys: [test-key]
				fips:
					version: 20.04
					components: [main]
					suites: [focal]
					pro: fips
					priority: 20
					v1-public-keys: [test-key]
				fips-updates:
					version: 20.04
					components: [main]
					suites: [focal-updates]
					pro: fips-updates
					priority: 21
					v1-public-keys: [test-key]
				apps:
					version: 20.04
					components: [main]
					suites: [focal-apps-security]
					pro: apps
					priority: 16
					v1-public-keys: [test-key]
				infra:
					version: 20.04
					components: [main]
					suites: [focal-infra-security]
					pro: infra
					priority: 15
					v1-public-keys: [test-key]
			v1-public-keys:
				test-key:
					id: ` + testKey.ID + `
					armor: |` + "\n" + testutil.PrefixEachLine(testKey.PubKeyArmor, "\t\t\t\t\t\t") + `
		`,
		"slices/mydir/test-package.yaml": `
			package: test-package
			slices:
				myslice:
					contents:
						/dir/nested/file:
		`,
	},
	filesystem: map[string]string{
		"/dir/":            "dir 0755",
		"/dir/nested/":     "dir 0755",
		"/dir/nested/file": "file 0644 84237a05",
	},
	report: map[string]string{
		"/dir/nested/file": "file 0644 84237a05 {test-package_myslice}",
	},
}, {
	summary: "Multiple slices of same package",
	slices: []setup.SliceKey{
		{"test-package", "myslice1"},
		{"test-package", "myslice2"},
	},
	release: map[string]string{
		"slices/mydir/test-package.yaml": `
			package: test-package
			slices:
				myslice1:
					contents:
						/dir/file:
						/dir/file-copy:  {copy: /dir/file}
						/other-dir/file: {symlink: ../dir/file}
						/dir/foo/bar/:   {make: true, mode: 01777}
				myslice2:
					contents:
						/dir/other-file:
		`,
	},
	filesystem: map[string]string{
		"/dir/":           "dir 0755",
		"/dir/file":       "file 0644 cc55e2ec",
		"/dir/file-copy":  "file 0644 cc55e2ec",
		"/dir/foo/":       "dir 0755",
		"/dir/foo/bar/":   "dir 01777",
		"/dir/other-file": "file 0644 63d5dd49",
		"/other-dir/":     "dir 0755",
		"/other-dir/file": "symlink ../dir/file",
	},
	report: map[string]string{
		"/dir/file":       "file 0644 cc55e2ec {test-package_myslice1}",
		"/dir/file-copy":  "file 0644 cc55e2ec {test-package_myslice1}",
		"/dir/foo/bar/":   "dir 01777 {test-package_myslice1}",
		"/dir/other-file": "file 0644 63d5dd49 {test-package_myslice2}",
		"/other-dir/file": "symlink ../dir/file {test-package_myslice1}",
	},
}, {
	summary: "Same glob in several entries with until:mutate and reading from script",
	slices: []setup.SliceKey{
		{"test-package", "myslice1"},
		{"test-package", "myslice2"},
	},
	release: map[string]string{
		"slices/mydir/test-package.yaml": `
			package: test-package
			slices:
				myslice1:
					contents:
						/dir/**: {until: mutate}
					mutate: |
						content.read("/dir/file")
				myslice2:
					contents:
						/dir/**:
					mutate: |
						content.read("/dir/file")
		`,
	},
	filesystem: map[string]string{
		"/dir/nested/other-file":        "file 0644 6b86b273",
		"/dir/several/":                 "dir 0755",
		"/dir/several/levels/":          "dir 0755",
		"/dir/several/levels/deep/file": "file 0644 6bc26dff",
		"/dir/":                         "dir 0755",
		"/dir/file":                     "file 0644 cc55e2ec",
		"/dir/nested/":                  "dir 0755",
		"/dir/nested/file":              "file 0644 84237a05",
		"/dir/other-file":               "file 0644 63d5dd49",
		"/dir/several/levels/deep/":     "dir 0755",
	},
	report: map[string]string{
		"/dir/":                         "dir 0755 {test-package_myslice2}",
		"/dir/file":                     "file 0644 cc55e2ec {test-package_myslice2}",
		"/dir/nested/":                  "dir 0755 {test-package_myslice2}",
		"/dir/nested/file":              "file 0644 84237a05 {test-package_myslice2}",
		"/dir/nested/other-file":        "file 0644 6b86b273 {test-package_myslice2}",
		"/dir/other-file":               "file 0644 63d5dd49 {test-package_myslice2}",
		"/dir/several/":                 "dir 0755 {test-package_myslice2}",
		"/dir/several/levels/":          "dir 0755 {test-package_myslice2}",
		"/dir/several/levels/deep/":     "dir 0755 {test-package_myslice2}",
		"/dir/several/levels/deep/file": "file 0644 6bc26dff {test-package_myslice2}",
	},
}, {
	summary: "Overlapping globs, until:mutate and reading from script",
	slices: []setup.SliceKey{
		{"test-package", "myslice2"},
		{"test-package", "myslice1"},
	},
	release: map[string]string{
		"slices/mydir/test-package.yaml": `
			package: test-package
			slices:
				myslice1:
					contents:
						/dir/**:
					mutate: |
						content.read("/dir/file")
				myslice2:
					contents:
						/dir/nested/**: {until: mutate}
					mutate: |
						content.read("/dir/file")
		`,
	},
	filesystem: map[string]string{
		"/dir/":                         "dir 0755",
		"/dir/file":                     "file 0644 cc55e2ec",
		"/dir/nested/":                  "dir 0755",
		"/dir/nested/file":              "file 0644 84237a05",
		"/dir/nested/other-file":        "file 0644 6b86b273",
		"/dir/other-file":               "file 0644 63d5dd49",
		"/dir/several/":                 "dir 0755",
		"/dir/several/levels/":          "dir 0755",
		"/dir/several/levels/deep/":     "dir 0755",
		"/dir/several/levels/deep/file": "file 0644 6bc26dff",
	},
	report: map[string]string{
		"/dir/":                         "dir 0755 {test-package_myslice1}",
		"/dir/file":                     "file 0644 cc55e2ec {test-package_myslice1}",
		"/dir/nested/":                  "dir 0755 {test-package_myslice1}",
		"/dir/nested/file":              "file 0644 84237a05 {test-package_myslice1}",
		"/dir/nested/other-file":        "file 0644 6b86b273 {test-package_myslice1}",
		"/dir/other-file":               "file 0644 63d5dd49 {test-package_myslice1}",
		"/dir/several/":                 "dir 0755 {test-package_myslice1}",
		"/dir/several/levels/":          "dir 0755 {test-package_myslice1}",
		"/dir/several/levels/deep/":     "dir 0755 {test-package_myslice1}",
		"/dir/several/levels/deep/file": "file 0644 6bc26dff {test-package_myslice1}",
	},
}, {
	summary: "Overlapping glob and single entry, until:mutate on entry and reading from script",
	slices: []setup.SliceKey{
		{"test-package", "myslice1"},
		{"test-package", "myslice2"},
	},
	release: map[string]string{
		"slices/mydir/test-package.yaml": `
			package: test-package
			slices:
				myslice1:
					contents:
						/dir/**:
					mutate: |
						content.read("/dir/file")
				myslice2:
					contents:
						/dir/file: {until: mutate}
					mutate: |
						content.read("/dir/file")
		`,
	},
	filesystem: map[string]string{
		"/dir/":                         "dir 0755",
		"/dir/file":                     "file 0644 cc55e2ec",
		"/dir/nested/":                  "dir 0755",
		"/dir/nested/file":              "file 0644 84237a05",
		"/dir/nested/other-file":        "file 0644 6b86b273",
		"/dir/other-file":               "file 0644 63d5dd49",
		"/dir/several/":                 "dir 0755",
		"/dir/several/levels/":          "dir 0755",
		"/dir/several/levels/deep/":     "dir 0755",
		"/dir/several/levels/deep/file": "file 0644 6bc26dff",
	},
	report: map[string]string{
		"/dir/":                         "dir 0755 {test-package_myslice1}",
		"/dir/file":                     "file 0644 cc55e2ec {test-package_myslice1}",
		"/dir/nested/":                  "dir 0755 {test-package_myslice1}",
		"/dir/nested/file":              "file 0644 84237a05 {test-package_myslice1}",
		"/dir/nested/other-file":        "file 0644 6b86b273 {test-package_myslice1}",
		"/dir/other-file":               "file 0644 63d5dd49 {test-package_myslice1}",
		"/dir/several/":                 "dir 0755 {test-package_myslice1}",
		"/dir/several/levels/":          "dir 0755 {test-package_myslice1}",
		"/dir/several/levels/deep/":     "dir 0755 {test-package_myslice1}",
		"/dir/several/levels/deep/file": "file 0644 6bc26dff {test-package_myslice1}",
	},
}, {
	summary: "Overlapping glob and single entry, until:mutate on glob and reading from script",
	slices: []setup.SliceKey{
		{"test-package", "myslice1"},
		{"test-package", "myslice2"},
	},
	release: map[string]string{
		"slices/mydir/test-package.yaml": `
			package: test-package
			slices:
				myslice1:
					contents:
						/dir/**: {until: mutate}
					mutate: |
						content.read("/dir/file")
				myslice2:
					contents:
						/dir/file:
					mutate: |
						content.read("/dir/file")
		`,
	},
	filesystem: map[string]string{
		"/dir/":     "dir 0755",
		"/dir/file": "file 0644 cc55e2ec",
	},
	report: map[string]string{
		"/dir/file": "file 0644 cc55e2ec {test-package_myslice2}",
	},
}, {
	summary: "Overlapping glob and single entry, until:mutate on both and reading from script",
	slices: []setup.SliceKey{
		{"test-package", "myslice1"},
		{"test-package", "myslice2"},
	},
	release: map[string]string{
		"slices/mydir/test-package.yaml": `
			package: test-package
			slices:
				myslice1:
					contents:
						/dir/**: {until: mutate}
					mutate: |
						content.read("/dir/file")
				myslice2:
					contents:
						/dir/file: {until: mutate}
					mutate: |
						content.read("/dir/file")
		`,
	},
	filesystem: map[string]string{},
	report:     map[string]string{},
}, {
	summary: "Relative paths are properly trimmed during extraction",
	slices:  []setup.SliceKey{{"test-package", "myslice"}},
	pkgs: map[string][]byte{
		"test-package": testutil.MustMakeDeb([]testutil.TarEntry{
			// This particular path starting with "/foo" is chosen to test for
			// a particular bug; which appeared due to the usage of
			// strings.TrimLeft() instead strings.TrimPrefix() to determine a
			// relative path. Since TrimLeft takes in a cutset instead of a
			// prefix, the desired relative path was not produced.
			// See https://github.com/canonical/chisel/pull/145.
			testutil.Dir(0755, "./foo-bar/"),
		}),
	},
	hackopt: func(c *C, opts *slicer.RunOptions) {
		opts.TargetDir = filepath.Join(filepath.Clean(opts.TargetDir), "foo")
		err := os.Mkdir(opts.TargetDir, 0755)
		c.Assert(err, IsNil)
	},
	release: map[string]string{
		"slices/mydir/test-package.yaml": `
			package: test-package
			slices:
				myslice:
					contents:
						/foo-bar/:
					mutate: |
						content.list("/foo-bar/")
		`,
	},
}}

var defaultChiselYaml = `
	format: chisel-v1
	archives:
		ubuntu:
			version: 22.04
			components: [main, universe]
			v1-public-keys: [test-key]
	v1-public-keys:
		test-key:
			id: ` + testKey.ID + `
			armor: |` + "\n" + testutil.PrefixEachLine(testKey.PubKeyArmor, "\t\t\t\t\t\t") + `
`

type testArchive struct {
	options *archive.Options
	pkgs    map[string][]byte
}

func (a *testArchive) Options() *archive.Options {
	return a.options
}

func (a *testArchive) Fetch(pkg string) (io.ReadCloser, error) {
	if data, ok := a.pkgs[pkg]; ok {
		return io.NopCloser(bytes.NewBuffer(data)), nil
	}
	return nil, fmt.Errorf("attempted to open %q package", pkg)
}

func (a *testArchive) Exists(pkg string) bool {
	_, ok := a.pkgs[pkg]
	return ok
}

func (s *S) TestRun(c *C) {
	// Run tests for format chisel-v1.
	runSlicerTests(c, slicerTests)

	// Run tests for format v1.
	v1SlicerTests := make([]slicerTest, len(slicerTests))
	for i, t := range slicerTests {
		t.error = strings.Replace(t.error, "chisel-v1", "v1", -1)
		t.error = strings.Replace(t.error, "v1-public-keys", "public-keys", -1)
		m := map[string]string{}
		for k, v := range t.release {
			v = strings.Replace(v, "chisel-v1", "v1", -1)
			v = strings.Replace(v, "v1-public-keys", "public-keys", -1)
			m[k] = v
		}
		t.release = m
		v1SlicerTests[i] = t
	}
	runSlicerTests(c, v1SlicerTests)
}

func runSlicerTests(c *C, tests []slicerTest) {
	for _, test := range tests {
		for _, slices := range testutil.Permutations(test.slices) {
			c.Logf("Summary: %s", test.summary)

			if _, ok := test.release["chisel.yaml"]; !ok {
				test.release["chisel.yaml"] = string(defaultChiselYaml)
			}

<<<<<<< HEAD
			if test.archives == nil {
				test.archives = map[string]*testArchive{
					"ubuntu": {
						pkgs: map[string][]byte{
							"test-package": testutil.PackageData["test-package"],
						},
					},
				}
			}
			for _, archive := range test.archives {
				if archive.pkgs == nil {
					archive.pkgs = map[string][]byte{
						"test-package": testutil.PackageData["test-package"],
					}
=======
			if test.pkgs == nil {
				test.pkgs = map[string][]byte{
					"test-package": testutil.PackageData["test-package"],
>>>>>>> 73e7a7cb
				}
			}

			releaseDir := c.MkDir()
			for path, data := range test.release {
				fpath := filepath.Join(releaseDir, path)
				err := os.MkdirAll(filepath.Dir(fpath), 0755)
				c.Assert(err, IsNil)
				err = os.WriteFile(fpath, testutil.Reindent(data), 0644)
				c.Assert(err, IsNil)
			}

			release, err := setup.ReadRelease(releaseDir)
			c.Assert(err, IsNil)

			selection, err := setup.Select(release, slices)
			c.Assert(err, IsNil)

			archives := map[string]archive.Archive{}
			for name, setupArchive := range release.Archives {
<<<<<<< HEAD
				testArchive, ok := test.archives[name]
				c.Assert(ok, Equals, true)
				if testArchive.options == nil {
					testArchive.options = &archive.Options{
=======
				archive := &testArchive{
					options: archive.Options{
>>>>>>> 73e7a7cb
						Label:      setupArchive.Name,
						Version:    setupArchive.Version,
						Suites:     setupArchive.Suites,
						Components: setupArchive.Components,
<<<<<<< HEAD
						Pro:        setupArchive.Pro,
						Arch:       test.arch,
					}
				}
				archives[name] = testArchive
=======
						Arch:       test.arch,
					},
					pkgs: test.pkgs,
				}
				archives[name] = archive
>>>>>>> 73e7a7cb
			}

			targetDir := c.MkDir()
			options := slicer.RunOptions{
				Selection: selection,
				Archives:  archives,
				TargetDir: targetDir,
			}
			if test.hackopt != nil {
				test.hackopt(c, &options)
			}
			report, err := slicer.Run(&options)
			if test.error == "" {
				c.Assert(err, IsNil)
			} else {
				c.Assert(err, ErrorMatches, test.error)
				continue
			}

			if test.filesystem != nil {
				c.Assert(testutil.TreeDump(targetDir), DeepEquals, test.filesystem)
			}

			if test.report != nil {
				c.Assert(treeDumpReport(report), DeepEquals, test.report)
			}
		}
	}
}

// treeDumpReport returns the file information in the same format as
// [testutil.TreeDump] with the added slices that have installed each path.
func treeDumpReport(report *slicer.Report) map[string]string {
	result := make(map[string]string)
	for _, entry := range report.Entries {
		fperm := entry.Mode.Perm()
		if entry.Mode&fs.ModeSticky != 0 {
			fperm |= 01000
		}
		var fsDump string
		switch entry.Mode.Type() {
		case fs.ModeDir:
			fsDump = fmt.Sprintf("dir %#o", fperm)
		case fs.ModeSymlink:
			fsDump = fmt.Sprintf("symlink %s", entry.Link)
		case 0: // Regular
			if entry.Size == 0 {
				fsDump = fmt.Sprintf("file %#o empty", entry.Mode.Perm())
			} else if entry.FinalHash != "" {
				fsDump = fmt.Sprintf("file %#o %s %s", fperm, entry.Hash[:8], entry.FinalHash[:8])
			} else {
				fsDump = fmt.Sprintf("file %#o %s", fperm, entry.Hash[:8])
			}
		default:
			panic(fmt.Errorf("unknown file type %d: %s", entry.Mode.Type(), entry.Path))
		}

		// append {slice1, ..., sliceN} to the end of the entry dump.
		slicesStr := make([]string, 0, len(entry.Slices))
		for slice := range entry.Slices {
			slicesStr = append(slicesStr, slice.String())
		}
		sort.Strings(slicesStr)
		result[entry.Path] = fmt.Sprintf("%s {%s}", fsDump, strings.Join(slicesStr, ","))
	}
	return result
}<|MERGE_RESOLUTION|>--- conflicted
+++ resolved
@@ -331,7 +331,6 @@
 	slices: []setup.SliceKey{
 		{"implicit-parent", "myslice"},
 		{"explicit-dir", "myslice"}},
-<<<<<<< HEAD
 	archives: map[string]*testArchive{
 		"ubuntu": {
 			pkgs: map[string][]byte{
@@ -344,16 +343,6 @@
 				}),
 			},
 		},
-=======
-	pkgs: map[string][]byte{
-		"implicit-parent": testutil.MustMakeDeb([]testutil.TarEntry{
-			testutil.Dir(0755, "./dir/"),
-			testutil.Reg(0644, "./dir/file", "random"),
-		}),
-		"explicit-dir": testutil.MustMakeDeb([]testutil.TarEntry{
-			testutil.Dir(01777, "./dir/"),
-		}),
->>>>>>> 73e7a7cb
 	},
 	release: map[string]string{
 		"slices/mydir/implicit-parent.yaml": `
@@ -1642,16 +1631,20 @@
 }, {
 	summary: "Relative paths are properly trimmed during extraction",
 	slices:  []setup.SliceKey{{"test-package", "myslice"}},
-	pkgs: map[string][]byte{
-		"test-package": testutil.MustMakeDeb([]testutil.TarEntry{
-			// This particular path starting with "/foo" is chosen to test for
-			// a particular bug; which appeared due to the usage of
-			// strings.TrimLeft() instead strings.TrimPrefix() to determine a
-			// relative path. Since TrimLeft takes in a cutset instead of a
-			// prefix, the desired relative path was not produced.
-			// See https://github.com/canonical/chisel/pull/145.
-			testutil.Dir(0755, "./foo-bar/"),
-		}),
+	archives: map[string]*testArchive{
+		"ubuntu": {
+			pkgs: map[string][]byte{
+				"test-package": testutil.MustMakeDeb([]testutil.TarEntry{
+					// This particular path starting with "/foo" is chosen to test for
+					// a particular bug; which appeared due to the usage of
+					// strings.TrimLeft() instead strings.TrimPrefix() to determine a
+					// relative path. Since TrimLeft takes in a cutset instead of a
+					// prefix, the desired relative path was not produced.
+					// See https://github.com/canonical/chisel/pull/145.
+					testutil.Dir(0755, "./foo-bar/"),
+				}),
+			},
+		},
 	},
 	hackopt: func(c *C, opts *slicer.RunOptions) {
 		opts.TargetDir = filepath.Join(filepath.Clean(opts.TargetDir), "foo")
@@ -1735,7 +1728,6 @@
 				test.release["chisel.yaml"] = string(defaultChiselYaml)
 			}
 
-<<<<<<< HEAD
 			if test.archives == nil {
 				test.archives = map[string]*testArchive{
 					"ubuntu": {
@@ -1750,11 +1742,6 @@
 					archive.pkgs = map[string][]byte{
 						"test-package": testutil.PackageData["test-package"],
 					}
-=======
-			if test.pkgs == nil {
-				test.pkgs = map[string][]byte{
-					"test-package": testutil.PackageData["test-package"],
->>>>>>> 73e7a7cb
 				}
 			}
 
@@ -1775,32 +1762,19 @@
 
 			archives := map[string]archive.Archive{}
 			for name, setupArchive := range release.Archives {
-<<<<<<< HEAD
 				testArchive, ok := test.archives[name]
 				c.Assert(ok, Equals, true)
 				if testArchive.options == nil {
 					testArchive.options = &archive.Options{
-=======
-				archive := &testArchive{
-					options: archive.Options{
->>>>>>> 73e7a7cb
 						Label:      setupArchive.Name,
 						Version:    setupArchive.Version,
 						Suites:     setupArchive.Suites,
 						Components: setupArchive.Components,
-<<<<<<< HEAD
 						Pro:        setupArchive.Pro,
 						Arch:       test.arch,
 					}
 				}
 				archives[name] = testArchive
-=======
-						Arch:       test.arch,
-					},
-					pkgs: test.pkgs,
-				}
-				archives[name] = archive
->>>>>>> 73e7a7cb
 			}
 
 			targetDir := c.MkDir()
