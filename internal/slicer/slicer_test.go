--- conflicted
+++ resolved
@@ -797,19 +797,19 @@
 	}},
 	release: map[string]string{
 		"chisel.yaml": `
-			format: chisel-v1
+			format: v1
 			archives:
 				foo:
 					version: 22.04
 					components: [main, universe]
 					priority: 20
-					v1-public-keys: [test-key]
+					public-keys: [test-key]
 				bar:
 					version: 22.04
 					components: [main]
 					priority: 10
-					v1-public-keys: [test-key]
-			v1-public-keys:
+					public-keys: [test-key]
+			public-keys:
 				test-key:
 					id: ` + testKey.ID + `
 					armor: |` + "\n" + testutil.PrefixEachLine(testKey.PubKeyArmor, "\t\t\t\t\t\t") + `
@@ -872,24 +872,14 @@
 				foo:
 					version: 22.04
 					components: [main, universe]
-<<<<<<< HEAD
 					priority: 20
-					v1-public-keys: [test-key]
+					public-keys: [test-key]
 				bar:
 					version: 22.04
 					components: [main]
 					priority: 10
-					v1-public-keys: [test-key]
-			v1-public-keys:
-=======
-					default: true
-					public-keys: [test-key]
-				bar:
-					version: 22.04
-					components: [main]
 					public-keys: [test-key]
 			public-keys:
->>>>>>> 59744493
 				test-key:
 					id: ` + testKey.ID + `
 					armor: |` + "\n" + testutil.PrefixEachLine(testKey.PubKeyArmor, "\t\t\t\t\t\t") + `
@@ -928,19 +918,19 @@
 	}},
 	release: map[string]string{
 		"chisel.yaml": `
-			format: chisel-v1
+			format: v1
 			archives:
 				foo:
 					version: 22.04
 					components: [main, universe]
 					priority: 20
-					v1-public-keys: [test-key]
+					public-keys: [test-key]
 				bar:
 					version: 22.04
 					components: [main]
 					priority: 10
-					v1-public-keys: [test-key]
-			v1-public-keys:
+					public-keys: [test-key]
+			public-keys:
 				test-key:
 					id: ` + testKey.ID + `
 					armor: |` + "\n" + testutil.PrefixEachLine(testKey.PubKeyArmor, "\t\t\t\t\t\t") + `
@@ -963,19 +953,19 @@
 	pkgs:    []*testutil.TestPackage{},
 	release: map[string]string{
 		"chisel.yaml": `
-			format: chisel-v1
+			format: v1
 			archives:
 				foo:
 					version: 22.04
 					components: [main, universe]
 					priority: 20
-					v1-public-keys: [test-key]
+					public-keys: [test-key]
 				bar:
 					version: 22.04
 					components: [main]
 					priority: 10
-					v1-public-keys: [test-key]
-			v1-public-keys:
+					public-keys: [test-key]
+			public-keys:
 				test-key:
 					id: ` + testKey.ID + `
 					armor: |` + "\n" + testutil.PrefixEachLine(testKey.PubKeyArmor, "\t\t\t\t\t\t") + `
@@ -1001,14 +991,14 @@
 	}},
 	release: map[string]string{
 		"chisel.yaml": `
-			format: chisel-v1
+			format: v1
 			archives:
 				foo:
 					version: 22.04
 					components: [main, universe]
 					priority: -20
-					v1-public-keys: [test-key]
-			v1-public-keys:
+					public-keys: [test-key]
+			public-keys:
 				test-key:
 					id: ` + testKey.ID + `
 					armor: |` + "\n" + testutil.PrefixEachLine(testKey.PubKeyArmor, "\t\t\t\t\t\t") + `
@@ -1037,14 +1027,14 @@
 	}},
 	release: map[string]string{
 		"chisel.yaml": `
-			format: chisel-v1
+			format: v1
 			archives:
 				foo:
 					version: 22.04
 					components: [main, universe]
 					priority: -20
-					v1-public-keys: [test-key]
-			v1-public-keys:
+					public-keys: [test-key]
+			public-keys:
 				test-key:
 					id: ` + testKey.ID + `
 					armor: |` + "\n" + testutil.PrefixEachLine(testKey.PubKeyArmor, "\t\t\t\t\t\t") + `
@@ -1461,62 +1451,30 @@
 `
 
 func (s *S) TestRun(c *C) {
-<<<<<<< HEAD
-	// Run tests for format chisel-v1.
-	runSlicerTests(c, slicerTests)
-
-	// Run tests for format v1.
-	v1SlicerTests := make([]slicerTest, len(slicerTests))
-	for i, t := range slicerTests {
-		t.error = strings.Replace(t.error, "chisel-v1", "v1", -1)
-		t.error = strings.Replace(t.error, "v1-public-keys", "public-keys", -1)
-		m := map[string]string{}
-		for k, v := range t.release {
-			v = strings.Replace(v, "chisel-v1", "v1", -1)
-			v = strings.Replace(v, "v1-public-keys", "public-keys", -1)
-			m[k] = v
-		}
-		t.release = m
-		v1SlicerTests[i] = t
-	}
-	runSlicerTests(c, v1SlicerTests)
-}
-
-func runSlicerTests(c *C, tests []slicerTest) {
-	for _, test := range tests {
+	for _, test := range slicerTests {
 		for _, testSlices := range testutil.Permutations(test.slices) {
-=======
-	for _, test := range slicerTests {
-		for _, slices := range testutil.Permutations(test.slices) {
->>>>>>> 59744493
 			c.Logf("Summary: %s", test.summary)
 
 			if _, ok := test.release["chisel.yaml"]; !ok {
 				test.release["chisel.yaml"] = defaultChiselYaml
 			}
 			if test.pkgs == nil {
-<<<<<<< HEAD
 				test.pkgs = []*testutil.TestPackage{{
 					Name: "test-package",
 					Data: testutil.PackageData["test-package"],
 				}}
-=======
-				test.pkgs = map[string]testutil.TestPackage{
-					"test-package": {
-						Data: testutil.PackageData["test-package"],
-					},
+			}
+			for _, pkg := range test.pkgs {
+				// We need to set these fields for manifest validation.
+				if pkg.Arch == "" {
+					pkg.Arch = "arch"
 				}
-			}
-			for pkgName, pkg := range test.pkgs {
-				if pkg.Name == "" {
-					// We need to set these fields for manifest validation.
-					pkg.Name = pkgName
-					pkg.Arch = "arch"
+				if pkg.Hash == "" {
 					pkg.Hash = "hash"
+				}
+				if pkg.Version == "" {
 					pkg.Version = "version"
-					test.pkgs[pkgName] = pkg
 				}
->>>>>>> 59744493
 			}
 
 			releaseDir := c.MkDir()
