--- conflicted
+++ resolved
@@ -675,11 +675,7 @@
 
 	extractDir := c.MkDir()
 
-<<<<<<< HEAD
-	pkg, err := archive.Fetch(test.pkg)
-=======
 	pkg, info, err := testArchive.Fetch("hostname")
->>>>>>> 82587f62
 	c.Assert(err, IsNil)
 	c.Assert(info.Name, DeepEquals, "hostname")
 	c.Assert(info.Arch, DeepEquals, arch)
