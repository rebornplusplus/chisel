--- conflicted
+++ resolved
@@ -155,11 +155,7 @@
 var helpCategories = []helpCategory{{
 	Label:       "Basic",
 	Description: "general operations",
-<<<<<<< HEAD
-	Commands:    []string{"help", "info", "version"},
-=======
-	Commands:    []string{"find", "help", "version"},
->>>>>>> 504ad632
+	Commands:    []string{"find", "info", "help", "version"},
 }, {
 	Label:       "Action",
 	Description: "make things happen",
