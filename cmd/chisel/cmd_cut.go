package main

import (
	"github.com/jessevdk/go-flags"

	"github.com/canonical/chisel/internal/archive"
	"github.com/canonical/chisel/internal/cache"
	"github.com/canonical/chisel/internal/setup"
	"github.com/canonical/chisel/internal/slicer"
)

var shortCutHelp = "Cut a tree with selected slices"
var longCutHelp = `
The cut command uses the provided selection of package slices
to create a new filesystem tree in the root location.

By default it fetches the slices for the same Ubuntu version as the
current host, unless the --release flag is used.
`

var cutDescs = map[string]string{
	"release": "Chisel release name or directory (e.g. ubuntu-22.04)",
	"root":    "Root for generated content",
	"arch":    "Package architecture",
}

type cmdCut struct {
	Release string `long:"release" value-name:"<dir>"`
	RootDir string `long:"root" value-name:"<dir>" required:"yes"`
	Arch    string `long:"arch" value-name:"<arch>"`

	Positional struct {
		SliceRefs []string `positional-arg-name:"<slice names>" required:"yes"`
	} `positional-args:"yes"`
}

func init() {
	addCommand("cut", shortCutHelp, longCutHelp, func() flags.Commander { return &cmdCut{} }, cutDescs, nil)
}

func (cmd *cmdCut) Execute(args []string) error {
	if len(args) > 0 {
		return ErrExtraArgs
	}

	sliceKeys := make([]setup.SliceKey, len(cmd.Positional.SliceRefs))
	for i, sliceRef := range cmd.Positional.SliceRefs {
		sliceKey, err := setup.ParseSliceKey(sliceRef)
		if err != nil {
			return err
		}
		sliceKeys[i] = sliceKey
	}

<<<<<<< HEAD
	release, _, err := readOrFetchRelease(cmd.Release)
=======
	release, err := obtainRelease(cmd.Release)
>>>>>>> 504ad632
	if err != nil {
		return err
	}

	selection, err := setup.Select(release, sliceKeys)
	if err != nil {
		return err
	}

	archives := make(map[string]archive.Archive)
	for archiveName, archiveInfo := range release.Archives {
		openArchive, err := archive.Open(&archive.Options{
			Label:      archiveName,
			Version:    archiveInfo.Version,
			Arch:       cmd.Arch,
			Suites:     archiveInfo.Suites,
			Components: archiveInfo.Components,
			CacheDir:   cache.DefaultDir("chisel"),
			PubKeys:    archiveInfo.PubKeys,
		})
		if err != nil {
			return err
		}
		archives[archiveName] = openArchive
	}

	_, err = slicer.Run(&slicer.RunOptions{
		Selection: selection,
		Archives:  archives,
		TargetDir: cmd.RootDir,
	})
	return err
}<|MERGE_RESOLUTION|>--- conflicted
+++ resolved
@@ -52,11 +52,7 @@
 		sliceKeys[i] = sliceKey
 	}
 
-<<<<<<< HEAD
-	release, _, err := readOrFetchRelease(cmd.Release)
-=======
 	release, err := obtainRelease(cmd.Release)
->>>>>>> 504ad632
 	if err != nil {
 		return err
 	}
